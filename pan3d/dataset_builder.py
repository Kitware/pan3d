import json
import os
import pandas
import pyvista
import xarray
from pathlib import Path
from pvxarray.vtk_source import PyVistaXarraySource
from pyvista.trame.ui import plotter_ui

from trame.decorators import TrameApp, change
from trame.app import get_server
from trame.widgets import html, client
from trame.widgets import vuetify3 as vuetify
import trame_server
import trame_vuetify

from pan3d.ui import AxisDrawer, MainDrawer, Toolbar, RenderOptions
from pan3d.utils import (
    initial_state,
    has_gpu_rendering,
    run_singleton_task,
    coordinate_auto_selection,
)

BASE_DIR = Path(__file__).parent
CSS_FILE = BASE_DIR / "ui" / "custom.css"


@TrameApp()
class DatasetBuilder:
    """Manage data slicing, mesh creation, and rendering for a target N-D dataset."""

    def __init__(
        self,
        server: trame_server.core.Server=None,
        dataset_path: str=None,
        state: dict=None,
        pangeo: bool=False
    ) -> None:
        """Create an instance of the DatasetBuilder class.

        Parameters:
            server: Trame server instance.
            dataset_path: A path or URL referencing a dataset readable by xarray.open_dataset()
            state:  A dictionary of initial state values.
            pangeo: If true, use a list of example datasets from Pangeo Forge (examples/pangeo_catalog.json).
        """

        if server is None:
            server = get_server()

        if isinstance(server, str):
            server = get_server(server)

        server.client_type = "vue3"
        self.server = server
        self._layout = None
        self._force_local_rendering = not has_gpu_rendering()

        self.state.update(initial_state)
        self.algorithm = PyVistaXarraySource()
        self.plotter = pyvista.Plotter(off_screen=True, notebook=False)
        self.plotter.set_background("lightgrey")
        self.dataset = None
        self.da = None
        self._mesh = None
        self.actor = None

        self.ctrl.get_plotter = lambda: self.plotter
        self.ctrl.reset = self.reset

        if pangeo:
            with open("examples/pangeo_catalog.json") as f:
                self.state.available_datasets += json.load(f)

        if dataset_path:
            self.state.dataset_path = dataset_path
            self.set_dataset_path(dataset_path=dataset_path)
        if state:
            self.state.update(state)

        if self._force_local_rendering:
            pyvista.global_theme.trame.default_mode = "client"

    # -----------------------------------------------------
    # Properties
    # -----------------------------------------------------

    @property
    def state(self) -> trame_server.state.State:
        """Returns the current State of the Trame server."""
        return self.server.state

    @property
    def ctrl(self) -> trame_server.controller.Controller:
        """Returns the Controller for the Trame server."""
        return self.server.controller

    @property
    def data_array(self)-> xarray.core.dataarray.DataArray:
        """Returns the current Xarray data array with current slicing applied."""
        return self.algorithm.sliced_data_array

    @property
    def mesh(self) -> pyvista.core.grid.RectilinearGrid:
        """Returns the PyVista Mesh derived from the current data array."""
        if self._mesh is None:
            self._mesh = self.algorithm.mesh
        return self._mesh

    @property
    def viewer(self) -> trame_vuetify.ui.vuetify3.VAppLayout:
        """Constructs and returns a Trame UI for managing and viewing the current data."""
        if self._layout is None:
            # Build UI
            self._layout = trame_vuetify.ui.vuetify3.VAppLayout(self.server)
            with self._layout:
                client.Style(CSS_FILE.read_text())
                Toolbar(
                    self.ctrl.reset,
                    self.import_config,
                    self.export_config,
                )
                MainDrawer()
                AxisDrawer(
                    coordinate_select_axis_function=self._coordinate_select_axis,
                    coordinate_change_slice_function=self._coordinate_change_slice,
                    coordinate_toggle_expansion_function=self._coordinate_toggle_expansion,
                )
                with vuetify.VMain(v_show=("da_active",)):
                    vuetify.VBanner(
                        "{{ ui_error_message }}",
                        v_show=("ui_error_message",),
                    )
                    with html.Div(style="height: 100%; position: relative"):
                        RenderOptions()
                        with plotter_ui(
                            self.ctrl.get_plotter(),
                            interactive_ratio=1,
                            collapse_menu=True,
                        ) as plot_view:
                            self.ctrl.view_update = plot_view.update
                            self.ctrl.reset_camera = plot_view.reset_camera
                            self.ctrl.push_camera = plot_view.push_camera
        return self._layout

    # -----------------------------------------------------
    # UI bound methods
    # -----------------------------------------------------

    def _coordinate_select_axis(self, coordinate_name, current_axis, new_axis, **kwargs):
        if self.state[current_axis]:
            self.state[current_axis] = None
        if new_axis and new_axis != "undefined":
            self.state[new_axis] = coordinate_name

    def _coordinate_change_slice(self, coordinate_name, slice_attribute_name, value):
        if value.isnumeric():
            coordinate_matches = [
                (index, coordinate)
                for index, coordinate in enumerate(self.state.da_coordinates)
                if coordinate["name"] == coordinate_name
            ]
            if len(coordinate_matches) > 0:
                coord_i, coordinate = coordinate_matches[0]
                value = float(value)
                if slice_attribute_name == "step":
                    if value > 0 and value < coordinate["size"]:
                        coordinate[slice_attribute_name] = value
                else:
                    if (
                        value >= coordinate["range"][0]
                        and value <= coordinate["range"][1]
                    ):
                        coordinate[slice_attribute_name] = value

                self.state.da_coordinates[coord_i] = coordinate
                self.state.dirty("da_coordinates")

    def _coordinate_toggle_expansion(self, coordinate_name):
        if coordinate_name in self.state.ui_expanded_coordinates:
            self.state.ui_expanded_coordinates.remove(coordinate_name)
        else:
            self.state.ui_expanded_coordinates.append(coordinate_name)
        self.state.dirty("ui_expanded_coordinates")

    # -----------------------------------------------------
    # User-accessible state change functions
    # -----------------------------------------------------

    def set_dataset_path(self, dataset_path: str) -> None:
        """Set the path to the current target dataset.

        Parameters:
            dataset_path: A local path or remote URL referencing a dataset readable by xarray.open_dataset()
        """
        if dataset_path != self.state.dataset_path:
            self.state.dataset_path = dataset_path

        self.dataset = None
        if dataset_path is None:
            return

        self.state.ui_loading = True
        for available_dataset in self.state.available_datasets:
            if (
                available_dataset["url"] == dataset_path
                and "more_info" in available_dataset
            ):
                self.state.ui_more_info_link = available_dataset["more_info"]
        if "https://" in dataset_path or os.path.exists(dataset_path):
            engine = None
            if ".zarr" in dataset_path:
                engine = "zarr"
            if ".nc" in dataset_path:
                engine = "netcdf4"
            try:
                self.dataset = xarray.open_dataset(
                    dataset_path, engine=engine, chunks={}
                )
            except Exception as e:
                self.state.ui_error_message = str(e)
                return
        else:
            # Assume it is a named tutorial dataset
            self.dataset = xarray.tutorial.load_dataset(dataset_path)
        # reset algorithm
        self.algorithm = PyVistaXarraySource()

        self.state.da_attrs = [
            {"key": k, "value": v} for k, v in self.dataset.attrs.items()
        ]
        self.state.da_attrs.insert(
            0,
            {
                "key": "dimensions",
                "value": str(dict(self.dataset.dims)),
            },
        )

        self.state.da_vars = [
            {"name": k, "id": i} for i, k in enumerate(self.dataset.data_vars.keys())
        ]
        self.state.da_vars_attrs = {
            var["name"]: [
                {"key": str(k), "value": str(v)}
                for k, v in self.dataset.data_vars[var["name"]].attrs.items()
            ]
            for var in self.state.da_vars
        }

        self.state.dataset_ready = True
        if len(self.state.da_vars) > 0:
            self.set_data_array_active_name(self.state.da_vars[0]["name"])
        else:
            self.state.no_da_vars = True
            self.set_data_array_active_name(None)
        self.state.ui_loading = False

<<<<<<< HEAD
    def set_data_array_active_name(self, da_active: str) -> None:
        """Set the name of the current data array within the current dataset.

        Parameters:
            da_active: The name of a data array that exists in the current dataset.
        """
=======
    def set_data_array_active_name(self, da_active):
        if da_active == self.da:
            return

        self.da = da_active
>>>>>>> 4a252c2b
        if da_active != self.state.da_active:
            self.state.da_active = da_active

        self.state.update(
            dict(
                da_x=None,
                da_y=None,
                da_z=None,
                da_t=None,
                da_t_index=0,
                da_coordinates=[],
                ui_expanded_coordinates=[],
                ui_error_message=None,
                ui_axis_drawer=False,
                ui_current_time_string="",
            )
        )
        if self.dataset is None or da_active is None:
            return

        da = self.dataset[da_active]
        for key in da.dims:
            current_coord = da.coords[key]
            d = current_coord.dtype
            array_min = current_coord.values[0]
            array_max = current_coord.values[-1]

            # make content serializable by its type
            if d.kind in ["m", "M", "O"]:  # is timedelta or datetime
                if not hasattr(array_min, "strftime"):
                    array_min = pandas.to_datetime(array_min)
                if not hasattr(array_max, "strftime"):
                    array_max = pandas.to_datetime(array_max)
                array_min = array_min.strftime("%b %d %Y %H:%M")
                array_max = array_max.strftime("%b %d %Y %H:%M")
            elif d.kind in ["i", "u"]:
                array_min = int(array_min)
                array_max = int(array_max)
            elif d.kind in ["f", "c"]:
                array_min = round(float(array_min), 2)
                array_max = round(float(array_max), 2)

            coord_attrs = [
                {"key": str(k), "value": str(v)}
                for k, v in da.coords[key].attrs.items()
            ]
            coord_attrs.append({"key": "dtype", "value": str(da.coords[key].dtype)})
            coord_attrs.append({"key": "length", "value": int(da.coords[key].size)})
            coord_attrs.append(
                {
                    "key": "range",
                    "value": [array_min, array_max],
                }
            )
            if key not in [c["name"] for c in self.state.da_coordinates]:
                self.state.da_coordinates.append(
                    {
                        "name": key,
                        "attrs": coord_attrs,
                        "size": da.coords[key].size,
                        "range": [array_min, array_max],
                        "start": array_min,
                        "stop": array_max,
                        "step": 1,
                    }
                )
            if key not in self.state.ui_expanded_coordinates:
                self.state.ui_expanded_coordinates.append(key),
        self.state.dirty("da_coordinates", "ui_expanded_coordinates")
        self.auto_select_coordinates()
        if len(self.state.da_coordinates) > 0:
            self.state.ui_axis_drawer = True

        self.plotter.clear()
        self.plotter.view_isometric()

    def set_data_array_axis_names(self, **kwargs: dict) -> None:
        """Assign any number of coordinates in the current data array to axes x, y, z, and/or t.

        Parameters:
            kwargs: A dictionary mapping of axis names to coordinate names.\n
                Keys must be 'x' | 'y' | 'z' | 't'.\n
                Values must be coordinate names that exist in the current data array.\n
                Example: {'x': 'longitude', 'y': 'latitude', 'z': 'depth', 't': 'hour'}
        """
        if "x" in kwargs and kwargs["x"] != self.state.da_x:
            self.state.da_x = kwargs["x"]
        if "y" in kwargs and kwargs["y"] != self.state.da_y:
            self.state.da_y = kwargs["y"]
        if "z" in kwargs and kwargs["z"] != self.state.da_z:
            self.state.da_z = kwargs["z"]
        if "t" in kwargs and kwargs["t"] != self.state.da_t:
            self.state.da_t = kwargs["t"]

    def set_data_array_time_index(self, index: int) -> None:
        """Set the index of the current time slice.

        Parameters:
            index: Must be an integer >= 0 and < the length of the current time coordinate.
        """
        if int(index) != self.state.da_t_index:
            self.state.da_t_index = int(index)
        if self.dataset and self.state.da_active and self.state.da_t:
            time_steps = self.dataset[self.state.da_active][self.state.da_t]
            current_time = time_steps.values[self.state.da_t_index]
            if not hasattr(current_time, "strftime"):
                current_time = pandas.to_datetime(current_time)
            self.state.ui_current_time_string = current_time.strftime("%b %d %Y %H:%M")

    def set_data_array_coordinates(self, da_coordinates: list[dict]):
        """Set the info for coordinates in the current data array, including slicing.

        Parameters:
            da_coordinates: A list of dictionaries, where each dictionary contains the following mapping:\n
                name: the name of a coordinate that exists in the current data array\n
                start: the coordinate value at which the sliced data should start (inclusive)\n
                stop: the coordinate value at which the sliced data should stop (exclusive)\n
                step: an integer > 0 which represents the number of items to skip when slicing the data (e.g. step=2 represents 0.5 resolution)
        """
        if self.state.da_coordinates != da_coordinates:
            self.state.da_coordinates = da_coordinates
        slicing = {}
        for coord in da_coordinates:
            if coord["name"] != self.state.da_t:
                slicing[coord["name"]] = [
                    coord["start"],
                    coord["stop"],
                    coord["step"],
                ]
        self.state.slicing = slicing

    def set_render_scales(self, **kwargs) -> None:
        """Set the scales at which each axis (x, y, and/or z) should be rendered.

        Parameters:
            kwargs: A dictionary mapping of axis names to integer scales.\n
                Keys must be 'x' | 'y' | 'z'.\n
                Values must be integers > 0.
        """
        if "x" in kwargs and kwargs["x"] != self.state.render_x_scale:
            self.state.render_x_scale = int(kwargs["x"])
        if "y" in kwargs and kwargs["y"] != self.state.render_y_scale:
            self.state.render_y_scale = int(kwargs["y"])
        if "z" in kwargs and kwargs["z"] != self.state.render_z_scale:
            self.state.render_z_scale = int(kwargs["z"])
        self.plotter.set_scale(
            xscale=self.state.render_x_scale or 1,
            yscale=self.state.render_y_scale or 1,
            zscale=self.state.render_z_scale or 1,
        )

    def set_render_options(
        self,
        colormap: str="viridis",
        transparency: bool=False,
        transparency_function: str=None,
        scalar_warp: bool=False,
    ) -> None:
        """Set available options for rendering data.

        Parameters:
            colormap: A colormap name from Matplotlib (https://matplotlib.org/stable/users/explain/colors/colormaps.html)
            transparency: If true, enable transparency and use transparency_function.
            transparency_function: One of PyVista's opacity transfer functions (https://docs.pyvista.org/version/stable/examples/02-plot/opacity.html#transfer-functions)
            scalar_warp: If true, warp the mesh proportional to its scalars.
        """
        if self.state.render_colormap != colormap:
            self.state.render_colormap = colormap
        if self.state.render_transparency != transparency:
            self.state.render_transparency = transparency
        if self.state.render_transparency_function != transparency_function:
            self.state.render_transparency_function = transparency_function
        if self.state.render_scalar_warp != scalar_warp:
            self.state.render_scalar_warp = scalar_warp

        if self._mesh is not None and self.data_array is not None:
            self.plot_mesh()

    # -----------------------------------------------------
    # State change callbacks
    # -----------------------------------------------------

    @change("dataset_path")
    def _on_change_dataset_path(self, dataset_path, **kwargs):
        self.set_dataset_path(dataset_path)

    @change("da_active")
    def _on_change_da_active(self, da_active, **kwargs):
        self.set_data_array_active_name(da_active)

    @change("da_active", "da_x", "da_y", "da_z", "da_t", "da_t_index", "da_coordinates")
    def _on_change_da_inputs(
        self, da_active, da_x, da_y, da_z, da_t, da_t_index, da_coordinates, **kwargs
    ):
        self.set_data_array_axis_names(x=da_x, y=da_y, z=da_z, t=da_t)
        self.set_data_array_time_index(da_t_index)
        self.set_data_array_coordinates(da_coordinates)
        self.mesh_changed()

    @change("ui_action_name")
    def _on_change_action_name(self, ui_action_name, **kwargs):
        self.state.ui_action_message = None
        if ui_action_name == "Export":
            self.state.state_export = self.export_config(None)

    @change("render_x_scale", "render_y_scale", "render_z_scale")
    def _on_change_render_scales(
        self, render_x_scale, render_y_scale, render_z_scale, **kwargs
    ):
        self.set_render_scales(
            x=int(render_x_scale), y=int(render_y_scale), z=int(render_z_scale)
        )

    @change(
        "render_colormap",
        "render_transparency",
        "render_transparency_function",
        "render_scalar_warp",
    )
    def _on_change_render_options(
        self,
        render_colormap,
        render_transparency,
        render_transparency_function,
        render_scalar_warp,
        **kwargs,
    ):
        self.set_render_options(
            colormap=render_colormap,
            transparency=render_transparency,
            transparency_function=render_transparency_function,
            scalar_warp=render_scalar_warp,
        )

    # -----------------------------------------------------
    # Render Logic
    # -----------------------------------------------------

    def auto_select_coordinates(self) -> None:
        """Automatically assign available coordinates to available axes.
            Automatic assignment is done according to the following expected coordinate names:\n
            X: "x" | "i" | "lon" | "len"\n
            Y: "y" | "j" | "lat" | "width"\n
            Z: "z" | "k" | "depth" | "height"\n
            T: "t" | "time"
        """
        if self.state.da_x or self.state.da_y or self.state.da_z or self.state.da_t:
            # Some coordinates already assigned, don't auto-assign
            return
        state_update = {}
        for coordinate in self.state.da_coordinates:
            name = coordinate["name"].lower()
            for axis, accepted_names in coordinate_auto_selection.items():
                # don't overwrite if already assigned
                if not self.state[axis]:
                    # If accepted name is longer than one letter, look for contains match
                    name_match = [
                        coordinate["name"]
                        for accepted in accepted_names
                        if (len(accepted) == 1 and accepted == name)
                        or (len(accepted) > 1 and accepted in name)
                    ]
                    if len(name_match) > 0:
                        state_update[axis] = name_match[0]
        if len(state_update) > 0:
            self.state.update(state_update)

    def mesh_changed(self) -> None:
        """Reset and update cached mesh according to current state."""
        if self.dataset is None:
            return
        self._mesh = None

        # Update algorithm all at once
        self.algorithm.data_array = self.dataset[self.state.da_active]
        self.algorithm.slicing = self.state.slicing
        self.algorithm.x = self.state.da_x
        self.algorithm.y = self.state.da_y
        self.algorithm.z = self.state.da_z
        self.algorithm.time = self.state.da_t
        self.algorithm.time_index = self.state.da_t_index

        da = self.data_array
        if self.state.da_active and da is not None:
            total_bytes = da.size * da.dtype.itemsize
        else:
            total_bytes = 0
        exponents_map = {0: "bytes", 1: "KB", 2: "MB", 3: "GB"}
        for exponent in sorted(exponents_map.keys(), reverse=True):
            divisor = 1024**exponent
            suffix = exponents_map[exponent]
            if total_bytes > divisor:
                self.state.da_size = f"{round(total_bytes / divisor)} {suffix}"
                break

        self.state.ui_unapplied_changes = True
        self.state.ui_loading = False

    def plot_mesh(self) -> None:
        """Render current cached mesh in viewer's plotter."""
        self.plotter.clear()
        args = dict(
            cmap=self.state.render_colormap,
            clim=self.algorithm.data_range,
            scalar_bar_args=dict(interactive=True),
        )
        if self.state.render_transparency:
            args["opacity"] = self.state.render_transparency_function

        mesh = self._mesh
        if self.state.render_scalar_warp:
            mesh = mesh.warp_by_scalar()
        self.actor = self.plotter.add_mesh(
            mesh,
            **args,
        )
        self.plotter.view_isometric()
        self.ctrl.push_camera()
        self.ctrl.view_update()

    def reset(self, **kwargs) -> None:
        """Asynchronously reset and update cached mesh and render to viewer's plotter."""
        if not self.state.da_active:
            return
        if self.data_array is None:
            self.mesh_changed()
        self.state.ui_error_message = None
        self.state.ui_loading = True
        self.state.ui_unapplied_changes = False

        async def update_mesh():
            self._mesh = self.algorithm.mesh
            self.plot_mesh()

        def mesh_updated(exception=None):
            with self.state:
                self.state.ui_error_message = (
                    str(exception) if exception is not None else None
                )
                self.state.ui_loading = False

        run_singleton_task(
            update_mesh,
            mesh_updated,
            timeout=self.state.mesh_timeout,
            timeout_message=f"Failed to create mesh in under {self.state.mesh_timeout} seconds. Try reducing data size by slicing.",
        )

    # -----------------------------------------------------
    # Config logic
    # -----------------------------------------------------

    def import_config(self, config_file: dict | str | Path) -> None:
        """Import state from a JSON configuration file.

        Parameters:
            config_file: Can be a dictionary containing state information,
                or a string or Path referring to a JSON file which contains state information.
                For details, see Configuration Files documentation.
        """
        if isinstance(config_file, dict):
            config = config_file
        elif isinstance(config_file, str):
            path = Path(config_file)
            if path.exists():
                config = json.loads(path.read_text())
            else:
                config = json.loads(config_file)
        origin_config = config.get("data_origin")
        array_config = config.get("data_array")
        slices_config = config.get("data_slices")
        ui_config = config.get("ui")

        if not origin_config or not array_config:
            self.state.ui_action_message = "Invalid format of import file."
            return

        self.set_dataset_path(dataset_path=origin_config)
        if "active" in array_config:
            self.set_data_array_active_name(array_config["active"])
        self.set_data_array_axis_names(**array_config)
        if "da_t_index" in array_config:
            self.set_t_index(array_config["t_index"])

        if slices_config:
            new_coordinates = []
            for coordinate in self.state.da_coordinates:
                new_coordinate = coordinate.copy()
                if new_coordinate["name"] in slices_config:
                    start, stop, step = slices_config[new_coordinate["name"]]
                    new_coordinate["start"] = start
                    new_coordinate["stop"] = stop
                    new_coordinate["step"] = step
                new_coordinates.append(new_coordinate)
            self.set_data_array_coordinates(new_coordinates)

        if ui_config:
            for key, value in ui_config.items():
                self.state[f"ui_{key}"] = value

        self.mesh_changed()
        self.state.update({"ui_action_name": None, "ui_selected_config_file": None})

    def export_config(self, config_file: str | Path | None=None) -> None:
        """Export the current state to a JSON configuration file.

        Parameters:
            config_file: Can be a string or Path representing the destination of the JSON configuration file.
                If None, a dictionary containing the current configuration will be returned.
                For details, see Configuration Files documentation.
        """
        config = {}
        config["data_origin"] = self.state.dataset_path
        config["data_array"] = {"active": self.state.da_active}

        for axis in ["x", "y", "z", "t"]:
            if self.state[f"da_{axis}"]:
                config["data_array"][axis] = self.state[f"da_{axis}"]
        config["data_array"]["t_index"] = self.state.da_t_index

        da_coordinates = self.state.da_coordinates
        for coordinate in da_coordinates:
            if coordinate.get("name") != self.state.da_t and (
                coordinate.get("start")
                or coordinate.get("stop")
                or coordinate.get("step")
            ):
                if "data_slices" not in config:
                    config["data_slices"] = {}
                coordinate_slice = [
                    coordinate.get("start", 0),
                    coordinate.get("stop", -1),
                    coordinate.get("step", 1),
                ]
                config["data_slices"][coordinate["name"]] = coordinate_slice

        for state_var in ["main_drawer", "axis_drawer", "expanded_coordinates"]:
            if "ui" not in config:
                config["ui"] = {}
            config["ui"][state_var] = self.state[f"ui_{state_var}"]

        if config_file:
            Path(config_file).write_text(json.dumps(config))
        else:
            return config<|MERGE_RESOLUTION|>--- conflicted
+++ resolved
@@ -257,20 +257,16 @@
             self.set_data_array_active_name(None)
         self.state.ui_loading = False
 
-<<<<<<< HEAD
     def set_data_array_active_name(self, da_active: str) -> None:
         """Set the name of the current data array within the current dataset.
 
         Parameters:
             da_active: The name of a data array that exists in the current dataset.
         """
-=======
-    def set_data_array_active_name(self, da_active):
         if da_active == self.da:
             return
 
         self.da = da_active
->>>>>>> 4a252c2b
         if da_active != self.state.da_active:
             self.state.da_active = da_active
 
